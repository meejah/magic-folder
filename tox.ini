# Tox (http://tox.testrun.org/) is a tool for running tests
# in multiple virtualenvs. This configuration file will run the
# test suite on all supported python versions. To use it, "pip install tox"
# and then run "tox" from this directory.

[pytest]
twisted = 1


[tox]
<<<<<<< HEAD
envlist = codechecks{,-junit},{py27,pypy27}-{coverage,nocoverage},integration{,-junit}
=======
envlist = codechecks,{py27,pypy27}-{coverage,nocoverage},integration{,-1_14,-master}
>>>>>>> 31dd9321
minversion = 2.4

[testenv]
passenv = MAGIC_FOLDER_* PIP_* SUBUNITREPORTER_* USERPROFILE HOMEDRIVE HOMEPATH
# Get "certifi" to avoid bug #2913. Basically if a `setup_requires=...` causes
# a package to be installed (with setuptools) then it'll fail on certain
# platforms (travis's OX-X 10.12, Slackware 14.2) because PyPI's TLS
# requirements (TLS >= 1.2) are incompatible with the old TLS clients
# available to those systems.  Installing it ahead of time (with pip) avoids
# this problem.
deps =
     # Pin all of these versions for the same reason you ever want to pin
     # anything: to prevent new releases with regressions from introducing
     # spurious failures into CI runs for whatever development work is
     # happening at the time.  The versions selected here are just the current
     # versions at the time.  Bumping them to keep up with future releases is
     # fine as long as those releases are known to actually work.

     # pip 19.2 introduced support for yanking which we require because of pyrsistent goofs.
     # pip 21.0.0 is the first version of pip with no Python 2.7 support.
     pip==20.0.2

     # 45.0.0 is the first version of setuptools with no Python 2.7 support.
     setuptools==44.0.0

     wheel==0.35.0
     subunitreporter==19.3.2
     # As an exception, we don't pin certifi because it contains CA
     # certificates which necessarily change over time.  Pinning this is
     # guaranteed to cause things to break eventually as old certificates
     # expire and as new ones are used in the wild that aren't present in
     # whatever version we pin.  Hopefully there won't be functionality
     # regressions in new releases of this package that cause us the kind of
     # suffering we're trying to avoid with the above pins.
     certifi

# We add usedevelop=False because testing against a true installation gives
# more useful results.
usedevelop = False
# We use extras=test to get things like "mock" that are required for our unit
# tests.
extras = test
commands =
	 # As an aid to debugging, dump all of the Python packages and their
	 # versions that are installed in the test environment.  This is
	 # particularly useful to get from CI runs - though hopefully the
	 # version pinning we do limits the variability of this output
	 # somewhat.
	 pip freeze
         magic-folder --version

	 nocoverage: python -m twisted.trial {env:MAGIC_FOLDER_TRIAL_ARGS:--rterrors} {posargs:magic_folder}

	 coverage: coverage run --branch -m twisted.trial {env:MAGIC_FOLDER_TRIAL_ARGS:--rterrors} {posargs:magic_folder}
	 coverage: coverage combine
	 coverage: coverage xml


<<<<<<< HEAD
[testenv:integration{,-junit}]
setenv =
         COVERAGE_PROCESS_START=.coveragerc
whitelist_externals =
         junit: /bin/mkdir
commands =
         # NOTE: 'run with "py.test --keep-tempdir -s -v integration/" to debug failures'
         !junit: py.test --coverage -v integration/ {posargs:}
         junit: mkdir junit
         junit: py.test --junitxml=junit/pytest.xml --coverage -v integration/ {posargs:}
=======
[testenv:integration{,-1_14,-master}]
setenv =
         COVERAGE_PROCESS_START=.coveragerc
         MAGIC_FOLDER_TAHOE_REQUIREMENTS=requirements/tahoe-integration-1.15.txt
         1_14: MAGIC_FOLDER_TAHOE_REQUIREMENTS=requirements/tahoe-integration-1.14.txt
         master: MAGIC_FOLDER_TAHOE_REQUIREMENTS=requirements/tahoe-integration-master.txt
         # We need to unset --no-index here, since we need to talke to github to install from master
         master: PIP_NO_INDEX=
commands =
         # NOTE: 'run with "py.test --keep-tempdir -s -v integration/" to debug failures'
         py.test --coverage -v integration/ --tahoe-requirements {env:MAGIC_FOLDER_TAHOE_REQUIREMENTS} {posargs:}
>>>>>>> 31dd9321
         coverage combine
         coverage xml
         coverage report

# aka "lint" CI job
<<<<<<< HEAD
[testenv:codechecks{,-junit}]
deps =
    towncrier==19.2.0
    junit: flake8-formatter-junit-xml
=======
[testenv:codechecks]
deps = towncrier==21.3.0
>>>>>>> 31dd9321
whitelist_externals =
         /bin/mv
         junit: /bin/mkdir
commands =
<<<<<<< HEAD
         !junit: flake8
         junit: mkdir junit
         junit: flake8 --format=junit-xml --output-file junit/flake8.xml
=======
         # should be "src" below but some errors from src/twisted still...
         flake8 src misc setup.py integration
>>>>>>> 31dd9321
         python misc/coding_tools/check-debugging.py

	 # If towncrier.check fails, you forgot to add a towncrier news
	 # fragment explaining the change in this branch.  Create one at
	 # `newsfragments/<ticket>.<change type>` with some text for the news
	 # file.  See pyproject.toml for legal <change type> values.
	 python -m towncrier.check --compare-with origin/main

[testenv:draftnews]
passenv = MAGIC_FOLDER_* PIP_* SUBUNITREPORTER_* USERPROFILE HOMEDRIVE HOMEPATH
# see comment in [testenv] about "certifi"
whitelist_externals = mv
deps =
     certifi
     towncrier >= 21.3.0
commands =
         # towncrier 21.3.0
         python -m towncrier --draft

[testenv:deprecations]
setenv =
         PYTHONWARNINGS=default::DeprecationWarning
commands =
         python misc/build_helpers/run-deprecations.py --package magic_folder --warnings={env:MAGIC_FOLDER_WARNINGS_LOG:_trial_temp/deprecation-warnings.log} python -m twisted.trial {env:MAGIC_FOLDER_TRIAL_ARGS:--rterrors} {posargs:magic_folder}

[testenv:upcoming-deprecations]
setenv =
         PYTHONWARNINGS=default::DeprecationWarning
deps =
     # Take the base deps as well!
     {[testenv]deps}
     git+https://github.com/warner/foolscap
commands =
         flogtool --version
         python misc/build_helpers/run-deprecations.py --package magic_folder --warnings={env:MAGIC_FOLDER_WARNINGS_LOG:_trial_temp/deprecation-warnings.log} python -m twisted.trial {env:MAGIC_FOLDER_TRIAL_ARGS:--rterrors} {posargs:magic_folder}

# Use 'tox -e docs' to check formatting and cross-references in docs .rst
# files. The published docs are built by code run over at readthedocs.org,
# which does not use this target (but does something similar).
#
# If you have "sphinx" installed in your virtualenv, you can just do "make -C
# docs html", or "cd docs; make html".
#
# You can also open docs/_build/html/index.html to see the rendered docs in
# your web browser.

[testenv:docs]
# we pin docutils because of https://sourceforge.net/p/docutils/bugs/301/
# which asserts when it reads links to .svg files (e.g. about.rst)
deps =
     sphinx
     docutils==0.12
# normal install is not needed for docs, and slows things down
skip_install = True
commands =
         sphinx-build -b html -d {toxinidir}/docs/_build/doctrees {toxinidir}/docs {toxinidir}/docs/_build/html

[testenv:tarballs]
deps =
commands =
         python setup.py update_version
         python setup.py sdist --formats=bztar,gztar,zip bdist_wheel<|MERGE_RESOLUTION|>--- conflicted
+++ resolved
@@ -8,11 +8,7 @@
 
 
 [tox]
-<<<<<<< HEAD
-envlist = codechecks{,-junit},{py27,pypy27}-{coverage,nocoverage},integration{,-junit}
-=======
-envlist = codechecks,{py27,pypy27}-{coverage,nocoverage},integration{,-1_14,-master}
->>>>>>> 31dd9321
+envlist = codechecks{,-junit},{py27,pypy27}-{coverage,nocoverage},integration{,-1_14,-master,-junit}
 minversion = 2.4
 
 [testenv]
@@ -71,19 +67,9 @@
 	 coverage: coverage xml
 
 
-<<<<<<< HEAD
-[testenv:integration{,-junit}]
-setenv =
-         COVERAGE_PROCESS_START=.coveragerc
+[testenv:integration{,-1_14,-master,-junit}]
 whitelist_externals =
          junit: /bin/mkdir
-commands =
-         # NOTE: 'run with "py.test --keep-tempdir -s -v integration/" to debug failures'
-         !junit: py.test --coverage -v integration/ {posargs:}
-         junit: mkdir junit
-         junit: py.test --junitxml=junit/pytest.xml --coverage -v integration/ {posargs:}
-=======
-[testenv:integration{,-1_14,-master}]
 setenv =
          COVERAGE_PROCESS_START=.coveragerc
          MAGIC_FOLDER_TAHOE_REQUIREMENTS=requirements/tahoe-integration-1.15.txt
@@ -93,34 +79,26 @@
          master: PIP_NO_INDEX=
 commands =
          # NOTE: 'run with "py.test --keep-tempdir -s -v integration/" to debug failures'
-         py.test --coverage -v integration/ --tahoe-requirements {env:MAGIC_FOLDER_TAHOE_REQUIREMENTS} {posargs:}
->>>>>>> 31dd9321
+         !junit: py.test --coverage -v integration/ --tahoe-requirements {env:MAGIC_FOLDER_TAHOE_REQUIREMENTS} {posargs:}
+         junit: mkdir junit
+         junit: py.test --junitxml=junit/pytest.xml --coverage -v integration/ --tahoe-requirements {env:MAGIC_FOLDER_TAHOE_REQUIREMENTS} {posargs:}
          coverage combine
          coverage xml
          coverage report
 
 # aka "lint" CI job
-<<<<<<< HEAD
 [testenv:codechecks{,-junit}]
 deps =
-    towncrier==19.2.0
+    towncrier==21.3.0
     junit: flake8-formatter-junit-xml
-=======
-[testenv:codechecks]
-deps = towncrier==21.3.0
->>>>>>> 31dd9321
 whitelist_externals =
          /bin/mv
          junit: /bin/mkdir
 commands =
-<<<<<<< HEAD
-         !junit: flake8
+         # should be "src" below but some errors from src/twisted still...
+         !junit: flake8 src misc setup.py integration
          junit: mkdir junit
-         junit: flake8 --format=junit-xml --output-file junit/flake8.xml
-=======
-         # should be "src" below but some errors from src/twisted still...
-         flake8 src misc setup.py integration
->>>>>>> 31dd9321
+         junit: flake8 --format=junit-xml --output-file junit/flake8.xml src misc setup.py integration
          python misc/coding_tools/check-debugging.py
 
 	 # If towncrier.check fails, you forgot to add a towncrier news
