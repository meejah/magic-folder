--- conflicted
+++ resolved
@@ -142,21 +142,14 @@
     """
     _global_config = attr.ib()
     _global_service = attr.ib()
-<<<<<<< HEAD
     _status_service = attr.ib(validator=attr.validators.provides(IStatus))
-=======
     _tahoe_client = attr.ib()
->>>>>>> 0b43d4b5
 
     def __attrs_post_init__(self):
         Resource.__init__(self)
         self.putChild(b"magic-folder", MagicFolderAPIv1(self._global_config))
         self.putChild(b"snapshot", SnapshotAPIv1(self._global_config, self._global_service))
-<<<<<<< HEAD
-        # XXX should be optional; get endpoint-string from global
-        # config .. or could use "if status_service is None", maybe?
         self.putChild(b"status", WebSocketResource(StatusFactory(self._status_service)))
-=======
         self.putChild(b"participants", ParticipantsAPIv1(self._global_config, self._tahoe_client))
 
 
@@ -308,7 +301,6 @@
         d.addBoth(lambda ignored: request.finish())
 
         return NOT_DONE_YET
->>>>>>> 0b43d4b5
 
 
 @attr.s
@@ -570,11 +562,7 @@
     return b""
 
 
-<<<<<<< HEAD
-def magic_folder_web_service(web_endpoint, global_config, global_service, get_auth_token, status_service):
-=======
-def magic_folder_web_service(web_endpoint, global_config, global_service, get_auth_token, tahoe_client):
->>>>>>> 0b43d4b5
+def magic_folder_web_service(web_endpoint, global_config, global_service, get_auth_token, tahoe_client, status_service):
     """
     :param web_endpoint: a IStreamServerEndpoint where we should listen
 
@@ -583,19 +571,13 @@
 
     :param get_auth_token: a callable that returns the current authentication token
 
-<<<<<<< HEAD
+    :param TahoeClient tahoe_client: a way to access Tahoe-LAFS
+
     :param IStatus status_service: our status reporting service
 
     :returns: a StreamServerEndpointService instance
     """
-    v1_resource = APIv1(global_config, global_service, status_service)
-=======
-    :param TahoeClient tahoe_client: a way to access Tahoe-LAFS
-
-    :returns: a StreamServerEndpointService instance
-    """
-    v1_resource = APIv1(global_config, global_service, tahoe_client)
->>>>>>> 0b43d4b5
+    v1_resource = APIv1(global_config, global_service, status_service, tahoe_client)
     root = magic_folder_resource(get_auth_token, v1_resource)
     return StreamServerEndpointService(
         web_endpoint,
