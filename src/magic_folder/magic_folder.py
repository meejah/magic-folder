--- conflicted
+++ resolved
@@ -375,13 +375,8 @@
             clock=reactor,
         )
 
-<<<<<<< HEAD
     def __init__(self, client, upload_dirnode, participants, local_path_u, db, umask,
-                 name, uploader_delay=1.0, clock=None, downloader_delay=60):
-=======
-    def __init__(self, client, upload_dircap, collective_dircap, local_path_u, db, umask,
                  name, clock=None, downloader_delay=60):
->>>>>>> 91d98f01
         precondition_abspath(local_path_u)
         if not os.path.exists(local_path_u):
             raise ValueError("'{}' does not exist".format(local_path_u))
@@ -398,41 +393,6 @@
         self._client = client
         self._db = db
 
-<<<<<<< HEAD
-        self.uploader = Uploader(client, local_path_u, db, upload_dirnode, uploader_delay, clock)
-        self.downloader = Downloader(client, local_path_u, db, participants,
-                                     upload_dirnode.get_readonly_uri(), clock, self.uploader.is_pending, umask,
-                                     poll_interval=downloader_delay)
-
-    def startService(self):
-        service.MultiService.startService(self)
-        return self.uploader.start_monitoring()
-
-    def stopService(self):
-        with MAGIC_FOLDER_STOP(nickname=self.name).context():
-            d = DeferredContext(self._finish())
-        d.addBoth(
-            lambda ign: service.MultiService.stopService(self)
-        )
-        return d.addActionFinish()
-
-    def ready(self):
-        """ready is used to signal us to start
-        processing the upload and download items...
-        """
-        self.uploader.start_uploading()  # synchronous, returns None
-        return self.downloader.start_downloading()
-
-    def _finish(self):
-        d0 = self.downloader.stop()
-        d1 = self.uploader.stop()
-        return defer.DeferredList(list(
-            DeferredContext(d).addErrback(write_failure).result
-            for d in [d0, d1]
-        ))
-
-=======
->>>>>>> 91d98f01
 
 _NICKNAME = Field.for_types(
     u"nickname",
@@ -825,1174 +785,6 @@
     u"A Magic-Folder is working through an item queue.",
 )
 
-<<<<<<< HEAD
-class QueueMixin(HookMixin):
-    """
-    A parent class for Uploader and Downloader that handles putting
-    IQueuedItem instances into a work queue and processing
-    them.
-
-    Subclasses implement _scan_delay, _perform_scan and _process
-
-    :ivar unicode _name: Either "uploader" or "downloader".
-
-    :ivar _deque: IQueuedItem instances to process
-    """
-
-    def __init__(self, client, local_path_u, db, name, clock):
-        self._client = client
-        self._local_path_u = local_path_u
-        self._local_filepath = to_filepath(local_path_u)
-        self._db = db
-        self._name = name
-        self._clock = clock
-        self._log_fields = dict(
-            nickname=self._client.nickname,
-            direction=self._name,
-        )
-        self._hooks = {
-            'processed': None,
-            'started': None,
-            'iteration': None,
-            'inotify': None,
-            'item_processed': None,
-        }
-        self.started_d = self.set_hook('started')
-
-        # we should have gotten nice errors already while loading the
-        # config, but just to be safe:
-        assert self._local_filepath.exists()
-        assert self._local_filepath.isdir()
-
-        self._deque = deque()
-
-    def _get_filepath(self, relpath_u):
-        return extend_filepath(self._local_filepath, relpath_u.split(u"/"))
-
-    def stop(self):
-        """
-        Don't process queued items anymore.
-
-        :return Deferred: A ``Deferred`` that fires when processing has
-            completely stopped.
-        """
-        d = self._processing
-        self._processing_loop.stop()
-        self._processing = None
-        self._processing_loop = None
-        return d
-
-    def _begin_processing(self):
-        """
-        Start a loop that looks for work to do and then does it.
-        """
-        action = PROCESSING_LOOP(**self._log_fields)
-
-        # Note that we don't put the processing iterations into the logging
-        # action because we expect this loop to run for the whole lifetime of
-        # the process.  The tooling for dealing with incomplete action trees
-        # is still somewhat lacking.  Putting the iteractions into the overall
-        # loop action would hamper reading those logs for now.
-        self._processing_loop = task.LoopingCall(self._processing_iteration)
-        self._processing_loop.clock = self._clock
-        self._processing = self._processing_loop.start(self._scan_delay(), now=True)
-
-        with action.context():
-            # We do make sure errors appear in the loop action though.
-            d = DeferredContext(self._processing)
-            d.addActionFinish()
-
-    def _processing_iteration(self):
-        """
-        One iteration runs self._process_deque which calls _perform_scan() and
-        then completely drains the _deque (processing each item).
-        """
-        action = ITERATION(**self._log_fields)
-        with action.context():
-            d = DeferredContext(defer.Deferred())
-
-            # During startup we scanned the collective for items to download.
-            # If we found work to do, we do not need to perform another scan
-            # here.  More importantly, the logic for determining which items
-            # to download is *not correct* in the case where two scans are
-            # performed with no intermediate emptying of the work queue.
-            # Therefore, skip the scan any time there is queued work.  The
-            # only time we expect there to be any, though, is on the first
-            # time through this loop.
-            if not self._deque:
-                # adds items to our deque
-                d.addCallback(lambda ignored: self._perform_scan())
-
-            # process anything in our queue
-            d.addCallback(lambda ignored: self._process_deque())
-
-            # Let the tests know we've made it this far.
-            d.addCallback(lambda ignored: self._call_hook(None, 'iteration'))
-
-            # Get it out of the Eliot context
-            result = d.addActionFinish()
-
-            # Kick it off
-            result.callback(None)
-
-            # Give it back to LoopingCall so it can wait on us.
-            return result
-
-    def _scan_delay(self):
-        raise NotImplementedError
-
-    def _perform_scan(self):
-        return
-
-    @eliotutil.inline_callbacks
-    def _process_deque(self):
-        # process everything currently in the queue. we're turning it
-        # into a list so that if any new items get added while we're
-        # processing, they'll not run until next time)
-        to_process = list(self._deque)
-        self._deque.clear()
-        self._count('objects_queued', -len(to_process))
-
-        with PROCESS_QUEUE(count=len(to_process)):
-            for item in to_process:
-                try:
-                    proc = yield self._process(item)
-                    self._call_hook(item, 'item_processed')
-                except:
-                    proc = Failure()
-                    write_failure(proc)
-
-                self._call_hook(proc, 'processed')
-
-    def _get_relpath(self, filepath):
-        segments = unicode_segments_from(filepath, self._local_filepath)
-        return u"/".join(segments)
-
-    def _count(self, counter_name, delta=1):
-        ctr = 'magic_folder.%s.%s' % (self._name, counter_name)
-        self._client.stats_provider.count(ctr, delta)
-        COUNT_CHANGED.log(
-            counter_name=counter_name,
-            delta=delta,
-            value=self._client.stats_provider.counters[ctr],
-        )
-
-# this isn't in interfaces.py because it's very specific to QueueMixin
-class IQueuedItem(Interface):
-    relpath_u = Attribute("The path this item represents")
-    progress = Attribute("A PercentProgress instance")
-
-
-@implementer(IQueuedItem)
-class QueuedItem(object):
-    kind = None
-
-    def __init__(self, relpath_u, progress, size):
-        self.relpath_u = relpath_u
-        self.progress = progress
-        self.size = size
-
-    def __eq__(self, other):
-        return (
-            other.relpath_u == self.relpath_u,
-        )
-
-
-class UploadItem(QueuedItem):
-    """
-    Represents a single item the _deque of the Uploader
-    """
-    kind = u"upload"
-
-
-_ITEM = Field(
-    u"item",
-    lambda i: {
-        u"relpath": i.relpath_u,
-        u"size": i.size,
-    },
-    u"An item to be uploaded or downloaded.",
-    eliotutil.validateInstanceOf(QueuedItem),
-)
-
-PROCESS_ITEM = ActionType(
-    u"magic-folder:process-item",
-    [_ITEM],
-    [],
-    u"A path which was found wanting of an update is receiving an update.",
-)
-
-DOWNLOAD_BEST_VERSION = ActionType(
-    u"magic-folder:download-best-version",
-    [],
-    [],
-    u"The content of a file in the Magic Folder is being downloaded.",
-)
-
-class Uploader(QueueMixin):
-
-    def __init__(self, client, local_path_u, db, upload_dirnode, pending_delay, clock):
-        QueueMixin.__init__(self, client, local_path_u, db, u'uploader', clock)
-
-        self.is_ready = False
-
-        if not IDirectoryNode.providedBy(upload_dirnode):
-            raise AssertionError("'upload_dircap' {!r} does not refer to a directory".format(upload_dirnode))
-        if upload_dirnode.is_unknown() or upload_dirnode.is_readonly():
-            raise AssertionError("'upload_dircap' {!r} is not a writecap to a directory".format(upload_dirnode))
-
-        self._upload_dirnode = upload_dirnode
-        self._inotify = get_inotify_module()
-        self._notifier = self._inotify.INotify()
-
-        self._pending = set()  # of unicode relpaths
-        self._pending_delay = pending_delay
-        self._periodic_full_scan_duration = 10 * 60 # perform a full scan every 10 minutes
-        self._periodic_callid = None
-
-        if hasattr(self._notifier, 'set_pending_delay'):
-            self._notifier.set_pending_delay(pending_delay)
-
-        # TODO: what about IN_MOVE_SELF and IN_UNMOUNT?
-        #
-        self.mask = ( self._inotify.IN_CREATE
-                    | self._inotify.IN_CLOSE_WRITE
-                    | self._inotify.IN_MOVED_TO
-                    | self._inotify.IN_MOVED_FROM
-                    | self._inotify.IN_DELETE
-                    | self._inotify.IN_ONLYDIR
-                    | IN_EXCL_UNLINK
-                    )
-
-    def _add_watch(self, filepath):
-        self._notifier.watch(
-            filepath,
-            mask=self.mask,
-            callbacks=[self._notify],
-            recursive=True,
-        )
-
-    def start_monitoring(self):
-        action = START_MONITORING(**self._log_fields)
-        with action.context():
-            d = DeferredContext(defer.succeed(None))
-
-        d.addCallback(lambda ign: self._add_watch(self._local_filepath))
-        d.addCallback(lambda ign: self._notifier.startReading())
-        d.addCallback(lambda ign: self._count('dirs_monitored'))
-        d.addBoth(self._call_hook, 'started')
-        return d.addActionFinish()
-
-    def stop(self):
-        action = STOP_MONITORING(**self._log_fields)
-        with action.context():
-            self._notifier.stopReading()
-            self._count('dirs_monitored', -1)
-            if self._periodic_callid:
-                try:
-                    self._periodic_callid.cancel()
-                except AlreadyCancelled:
-                    pass
-
-            if hasattr(self._notifier, 'wait_until_stopped'):
-                d = DeferredContext(self._notifier.wait_until_stopped())
-            else:
-                d = DeferredContext(defer.succeed(None))
-
-            d.addCallback(lambda ignored: QueueMixin.stop(self))
-            return d.addActionFinish()
-
-    def start_uploading(self):
-        action = START_UPLOADING(**self._log_fields)
-        with action:
-            self.is_ready = True
-
-            all_relpaths = self._db.get_all_relpaths()
-
-            for relpath_u in all_relpaths:
-                self._add_pending(relpath_u)
-
-            self._full_scan()
-            self._begin_processing()
-
-    def _scan_delay(self):
-        return self._pending_delay
-
-    def _full_scan(self):
-        with FULL_SCAN(**self._log_fields):
-            self._periodic_callid = self._clock.callLater(self._periodic_full_scan_duration, self._full_scan)
-            self._scan(u"")
-
-    def _add_pending(self, relpath_u):
-        with ADD_PENDING(relpath=relpath_u) as action:
-            if magicpath.should_ignore_file(relpath_u):
-                action.add_success_fields(ignored=True, already_pending=False, size=None)
-                return
-            if self.is_pending(relpath_u):
-                action.add_success_fields(ignored=False, already_pending=True, size=None)
-                return
-
-            self._pending.add(relpath_u)
-            fp = self._get_filepath(relpath_u)
-            pathinfo = get_pathinfo(unicode_from_filepath(fp))
-            progress = PercentProgress()
-            action.add_success_fields(ignored=False, already_pending=False, size=pathinfo.size)
-            item = UploadItem(relpath_u, progress, pathinfo.size)
-            self._deque.append(item)
-            self._count('objects_queued')
-
-    def _scan(self, reldir_u):
-        # Scan a directory by (synchronously) adding the paths of all its children to self._pending.
-        # Note that this doesn't add them to the deque -- that will
-        with SCAN(relpath=reldir_u):
-            fp = self._get_filepath(reldir_u)
-            try:
-                children = listdir_filepath(fp)
-            except EnvironmentError:
-                raise Exception("WARNING: magic folder: permission denied on directory %s"
-                                % quote_filepath(fp))
-            except FilenameEncodingError:
-                raise Exception("WARNING: magic folder: could not list directory %s due to a filename encoding error"
-                                % quote_filepath(fp))
-
-            for child in children:
-                _assert(isinstance(child, unicode), child=child)
-                self._add_pending("%s/%s" % (reldir_u, child) if reldir_u != u"" else child)
-
-    def is_pending(self, relpath_u):
-        return relpath_u in self._pending
-
-    def _notify(self, opaque, path, events_mask):
-        with NOTIFIED(path=path, **self._log_fields):
-            try:
-                return self._real_notify(opaque, path, events_mask)
-            except Exception:
-                write_traceback()
-
-    def _real_notify(self, opaque, path, events_mask):
-        action = REACT_TO_INOTIFY(
-            # We could think about logging opaque here but ... it's opaque.
-            # All can do is id() or repr() it and neither of those actually
-            # produces very illuminating results.  We drop opaque on the
-            # floor, anyway.
-            inotify_events=events_mask,
-        )
-        success_fields = dict(non_dir_created=False, already_pending=False, ignored=False)
-
-        with action:
-            relpath_u = self._get_relpath(path)
-
-            # We filter out IN_CREATE events not associated with a directory.
-            # Acting on IN_CREATE for files could cause us to read and upload
-            # a possibly-incomplete file before the application has closed it.
-            # There should always be an IN_CLOSE_WRITE after an IN_CREATE, I think.
-            # It isn't possible to avoid watching for IN_CREATE at all, because
-            # it is the only event notified for a directory creation.
-
-            if ((events_mask & self._inotify.IN_CREATE) != 0 and
-                (events_mask & self._inotify.IN_ISDIR) == 0):
-                success_fields[u"non_dir_created"] = True
-            elif relpath_u in self._pending:
-                success_fields[u"already_pending"] = True
-            elif magicpath.should_ignore_file(relpath_u):
-                success_fields[u"ignored"] = True
-            else:
-                self._add_pending(relpath_u)
-
-            # Always fire the inotify hook.  If an accident of timing causes a
-            # second inotify event for a particular path before the first has
-            # been processed, the expectation is still that any code that was
-            # waiting for the second inotify event should be notified.
-            self._call_hook(path, 'inotify')
-            action.add_success_fields(**success_fields)
-
-    def _process(self, item):
-        """
-        Possibly upload a single QueuedItem.
-        """
-        # Uploader
-        with PROCESS_ITEM(item=item).context():
-            relpath_u = item.relpath_u
-            precondition(isinstance(relpath_u, unicode), relpath_u)
-            precondition(not relpath_u.endswith(u'/'), relpath_u)
-            encoded_path_u = magicpath.path2magic(relpath_u)
-
-            d = DeferredContext(defer.succeed(False))
-            if relpath_u is None:
-                return d.addActionFinish()
-
-            try:
-                # Take this item out of the pending set before we do any
-                # I/O-based processing related to it.  If a further change
-                # takes place after we remove it from this set, we want it to
-                # end up in the set again.  If we haven't gotten around to
-                # doing the I/O-based processing yet then the worst that will
-                # happen is we'll do a little redundant processing.
-                #
-                # If we did it the other way around, the sequence of events
-                # might be something like: we do some I/O, someone else does
-                # some I/O, a notification gets discarded because the path is
-                # still in the pending set, _then_ we remove it from the
-                # pending set.  In such a circumstance, we've missed some I/O
-                # that we should have responded to.
-                with REMOVE_FROM_PENDING(relpath=relpath_u, pending=self._pending):
-                    self._pending.remove(relpath_u)
-            except KeyError:
-                pass
-
-            fp = self._get_filepath(relpath_u)
-            pathinfo = get_pathinfo(unicode_from_filepath(fp))
-
-            db_entry_is_dir = False
-            db_entry = self._db.get_db_entry(relpath_u)
-            if db_entry is None:
-                # Maybe it was a directory!
-                db_entry = self._db.get_db_entry(relpath_u + u"/")
-                if db_entry is None:
-                    NO_DATABASE_ENTRY.log()
-                else:
-                    db_entry_is_dir = True
-
-        def _maybe_upload(ign, now=None):
-            MAYBE_UPLOAD.log(relpath=relpath_u)
-            if now is None:
-                now = time.time()
-
-            if not pathinfo.exists:
-                # FIXME merge this with the 'isfile' case.
-                NOTIFIED_OBJECT_DISAPPEARED.log(path=fp)
-                self._count('objects_disappeared')
-
-                if db_entry is None:
-                    # If it exists neither on the filesystem nor in the
-                    # database, it's neither a creation nor a deletion and
-                    # there's nothing more to do.
-                    return False
-
-                if pathinfo.isdir or db_entry_is_dir:
-                    with PROPAGATE_DIRECTORY_DELETION():
-                        for localpath in self._db.get_direct_children(relpath_u):
-                            self._add_pending(localpath.relpath_u)
-
-                last_downloaded_timestamp = now  # is this correct?
-
-                if is_new_file(pathinfo, db_entry):
-                    new_version = db_entry.version + 1
-                else:
-                    NOT_UPLOADING.log()
-                    self._count('objects_not_uploaded')
-                    return False
-
-                # look out! there's another place we set a "metadata"
-                # object like this (for new, not deleted files)
-                metadata = {
-                    'version': new_version,
-                    'deleted': True,
-                    'last_downloaded_timestamp': last_downloaded_timestamp,
-                    'user_mtime': pathinfo.ctime_ns / 1000000000.0,  # why are we using ns in PathInfo??
-                }
-
-                # from the Fire Dragons part of the spec:
-                # Later, in response to a local filesystem change at a given path, the
-                # Magic Folder client reads the last-downloaded record associated with
-                # that path (if any) from the database and then uploads the current
-                # file. When it links the uploaded file into its client DMD, it
-                # includes the ``last_downloaded_uri`` field in the metadata of the
-                # directory entry, overwriting any existing field of that name. If
-                # there was no last-downloaded record associated with the path, this
-                # field is omitted.
-                # Note that ``last_downloaded_uri`` field does *not* record the URI of
-                # the uploaded file (which would be redundant); it records the URI of
-                # the last download before the local change that caused the upload.
-                # The field will be absent if the file has never been downloaded by
-                # this client (i.e. if it was created on this client and no change
-                # by any other client has been detected).
-
-                # XXX currently not actually true: it will record the
-                # LAST THING we wrote to (or saw on) disk (not
-                # necessarily downloaded?)
-
-                if db_entry.last_downloaded_uri is not None:
-                    metadata['last_downloaded_uri'] = db_entry.last_downloaded_uri
-                if db_entry.last_uploaded_uri is not None:
-                    metadata['last_uploaded_uri'] = db_entry.last_uploaded_uri
-
-                if db_entry_is_dir:
-                    real_encoded_path_u = encoded_path_u + magicpath.path2magic(u"/")
-                    real_relpath_u = relpath_u + u"/"
-                else:
-                    real_encoded_path_u = encoded_path_u
-                    real_relpath_u = relpath_u
-
-                empty_uploadable = Data("", self._client.convergence)
-                d2 = DeferredContext(self._upload_dirnode.add_file(
-                    real_encoded_path_u,
-                    empty_uploadable,
-                    metadata=metadata,
-                    overwrite=True,
-                    progress=item.progress,
-                ))
-
-                def _add_db_entry(filenode):
-                    filecap = filenode.get_uri()
-                    # if we're uploading a file, we want to set
-                    # last_downloaded_uri to the filecap so that we don't
-                    # immediately re-download it when we start up next
-                    last_downloaded_uri = metadata.get('last_downloaded_uri', filecap)
-                    self._db.did_upload_version(
-                        real_relpath_u,
-                        new_version,
-                        filecap,
-                        last_downloaded_uri,
-                        last_downloaded_timestamp,
-                        pathinfo,
-                    )
-                    self._count('files_uploaded')
-                d2.addCallback(_add_db_entry)
-                d2.addCallback(lambda ign: True)
-                return d2.result
-            elif pathinfo.islink:
-                SYMLINK.log(path=fp)
-                return False
-            elif pathinfo.isdir:
-                if not getattr(self._notifier, 'recursive_includes_new_subdirectories', False):
-                    self._add_watch(fp)
-
-                DIRECTORY_PATHENTRY.log(pathentry=db_entry)
-                if not is_new_file(pathinfo, db_entry):
-                    NOT_NEW_DIRECTORY.log()
-                    return False
-
-                uploadable = Data("", self._client.convergence)
-                with PROCESS_DIRECTORY().context() as action:
-                    upload_d = DeferredContext(self._upload_dirnode.add_file(
-                        encoded_path_u + magicpath.path2magic(u"/"),
-                        uploadable,
-                        metadata={"version": 0},
-                        overwrite=True,
-                        progress=item.progress,
-                    ))
-                def _dir_succeeded(dirnode):
-                    action.add_success_fields(created_directory=relpath_u)
-                    self._count('directories_created')
-                    self._db.did_upload_version(
-                        relpath_u + u"/",
-                        version=0,
-                        last_uploaded_uri=dirnode.get_uri(),
-                        last_downloaded_uri=None,
-                        last_downloaded_timestamp=now,
-                        pathinfo=pathinfo,
-                    )
-                upload_d.addCallback(_dir_succeeded)
-                upload_d.addCallback(lambda ign: self._scan(relpath_u))
-                upload_d.addCallback(lambda ign: True)
-                return upload_d.addActionFinish()
-            elif pathinfo.isfile:
-                last_downloaded_timestamp = now
-
-                if db_entry is None:
-                    new_version = 0
-                elif is_new_file(pathinfo, db_entry):
-                    new_version = db_entry.version + 1
-                else:
-                    NOT_NEW_FILE.log()
-                    self._count('objects_not_uploaded')
-                    return False
-
-                metadata = {
-                    'version': new_version,
-                    'last_downloaded_timestamp': last_downloaded_timestamp,
-                    'user_mtime': pathinfo.mtime_ns / 1000000000.0,  # why are we using ns in PathInfo??
-                }
-                if db_entry is not None:
-                    if db_entry.last_downloaded_uri is not None:
-                        metadata['last_downloaded_uri'] = db_entry.last_downloaded_uri
-                    if db_entry.last_uploaded_uri is not None:
-                        metadata['last_uploaded_uri'] = db_entry.last_uploaded_uri
-
-                uploadable = FileName(unicode_from_filepath(fp), self._client.convergence)
-                d2 = DeferredContext(self._upload_dirnode.add_file(
-                    encoded_path_u, uploadable,
-                    metadata=metadata,
-                    overwrite=True,
-                    progress=item.progress,
-                ))
-
-                def _add_db_entry(filenode):
-                    filecap = filenode.get_uri()
-                    # if we're uploading a file, we want to set
-                    # last_downloaded_uri to the filecap so that we don't
-                    # immediately re-download it when we start up next
-                    last_downloaded_uri = filecap
-                    self._db.did_upload_version(
-                        relpath_u,
-                        new_version,
-                        filecap,
-                        last_downloaded_uri,
-                        last_downloaded_timestamp,
-                        pathinfo
-                    )
-                    self._count('files_uploaded')
-                    return True
-                d2.addCallback(_add_db_entry)
-                return d2.result
-            else:
-                SPECIAL_FILE.log()
-                return False
-
-        d.addCallback(_maybe_upload)
-
-        def _succeeded(res):
-            if res:
-                self._count('objects_succeeded')
-            return res
-        def _failed(f):
-            self._count('objects_failed')
-            return f
-        d.addCallbacks(_succeeded, _failed)
-        return d.addActionFinish()
-
-    def _get_metadata(self, encoded_path_u):
-        try:
-            d = self._upload_dirnode.get_metadata_for(encoded_path_u)
-        except KeyError:
-            return Failure()
-        return d
-
-    def _get_filenode(self, encoded_path_u):
-        try:
-            d = self._upload_dirnode.get(encoded_path_u)
-        except KeyError:
-            return Failure()
-        return d
-
-
-class WriteFileMixin(object):
-    FUDGE_SECONDS = 10.0
-
-    def _get_conflicted_filename(self, abspath_u):
-        return abspath_u + u".conflict"
-
-    @log_call
-    def _write_downloaded_file(self, local_path_u, abspath_u, file_contents,
-                               is_conflict=False, now=None, mtime=None):
-        if now is None:
-            now = time.time()
-        action = WRITE_DOWNLOADED_FILE(
-            abspath=abspath_u,
-            size=len(file_contents),
-            is_conflict=is_conflict,
-            now=now,
-            mtime=mtime,
-        )
-        with action:
-            return self._write_downloaded_file_logged(
-                local_path_u,
-                abspath_u,
-                file_contents,
-                is_conflict,
-                now,
-                mtime,
-            )
-
-    @log_call
-    def _write_downloaded_file_logged(self, local_path_u, abspath_u,
-                                      file_contents, is_conflict, now, mtime):
-        # 1. Write a temporary file, say .foo.tmp.
-        # 2. is_conflict determines whether this is an overwrite or a conflict.
-        # 3. Set the mtime of the replacement file to be T seconds before the
-        #    current local time, or mtime whichever is oldest
-        # 4. Perform a file replacement with backup filename foo.backup,
-        #    replaced file foo, and replacement file .foo.tmp. If any step of
-        #    this operation fails, reclassify as a conflict and stop.
-        #
-        # Returns the path of the destination file.
-        precondition_abspath(abspath_u)
-        replacement_path_u = abspath_u + u".tmp"  # FIXME more unique
-
-        initial_path_u = os.path.dirname(abspath_u)
-        fileutil.make_dirs_with_absolute_mode(local_path_u, initial_path_u, (~ self._umask) & 0o777)
-        fileutil.write(replacement_path_u, file_contents)
-        os.chmod(replacement_path_u, (~ self._umask) & 0o666)
-
-        # FUDGE_SECONDS is used to determine if another process has
-        # written to the same file concurrently. This is described in
-        # the Earth Dragon section of our design document ("T" in the
-        # spec is FUDGE_SECONDS here):
-        # docs/proposed/magic-folder/remote-to-local-sync.rst
-        fudge_time = now - self.FUDGE_SECONDS
-        modified_time = min(fudge_time, mtime) if mtime else fudge_time
-        os.utime(replacement_path_u, (now, modified_time))
-        if is_conflict:
-            return self._rename_conflicted_file(abspath_u, replacement_path_u)
-        else:
-            try:
-                fileutil.replace_file(abspath_u, replacement_path_u)
-                return abspath_u
-            except fileutil.ConflictError as e:
-                OVERWRITE_BECOMES_CONFLICT.log(reason=e)
-                return self._rename_conflicted_file(abspath_u, replacement_path_u)
-
-    @log_call(
-        action_type=u"magic-folder:rename-conflicted",
-        include_args=["abspath_u", "replacement_path_u"],
-    )
-    def _rename_conflicted_file(self, abspath_u, replacement_path_u):
-        conflict_path_u = self._get_conflicted_filename(abspath_u)
-        fileutil.rename_no_overwrite(replacement_path_u, conflict_path_u)
-        return conflict_path_u
-
-    @log_call(
-        action_type=u"magic-folder:rename-deleted",
-        include_args=["abspath_u"],
-    )
-    def _rename_deleted_file(self, abspath_u):
-        try:
-            fileutil.rename_no_overwrite(abspath_u, abspath_u + u'.backup')
-        except OSError:
-            ALREADY_GONE.log()
-        return abspath_u
-
-
-def _is_empty_filecap(client, cap):
-    """
-    Internal helper.
-
-    :param cap: a capability URI
-
-    :returns: True if "cap" represents an empty file
-    """
-    node = client.create_node_from_uri(
-        None,
-        cap.encode('ascii'),
-    )
-    return (not node.get_size())
-
-
-class DownloadItem(QueuedItem):
-    """
-    Represents a single item in the _deque of the Downloader
-    """
-    kind = u"download"
-
-    def __init__(self, relpath_u, progress, filenode, metadata, size):
-        super(DownloadItem, self).__init__(relpath_u, progress, size)
-        self.file_node = filenode
-        self.metadata = metadata
-
-
-def _get_latest_file(participant, filename):
-    """
-    Get this participant's latest version of a file in this magic folder.
-
-    :param unicode path: The relative path to the file to retrieve.
-
-    :return Deferred[_FolderFile]: The requested file.
-    """
-    d = participant.list()
-    d.addCallback(lambda children: children[filename])
-    return d
-
-
-class Downloader(QueueMixin, WriteFileMixin):
-
-    def __init__(self, client, local_path_u, db, participants,
-                 upload_readonly_dircap, clock, is_upload_pending, umask,
-                 poll_interval=60):
-        QueueMixin.__init__(self, client, local_path_u, db, u'downloader', clock)
-
-        self._participants = participants
-        self._upload_readonly_dircap = upload_readonly_dircap
-        self._is_upload_pending = is_upload_pending
-        self._umask = umask
-        self._poll_interval = poll_interval
-
-    @eliotutil.inline_callbacks
-    def start_downloading(self):
-        action = START_DOWNLOADING(**self._log_fields)
-        with action:
-            ALL_FILES.log(files=list(self._db.get_all_relpaths()))
-
-            while True:
-                try:
-                    yield self._scan_remote_collective(scan_self=True)
-                    # The integration tests watch for this log message (in the
-                    # Twisted log) to decide when it is safe to proceed.
-                    # Clearly, we need better programmatic interrogation of
-                    # magic-folder state.
-                    twmsg("Completed initial Magic Folder scan successfully ({})".format(self))
-                    self._begin_processing()
-                    return
-                except Exception:
-                    raise
-                    write_traceback()
-                    yield task.deferLater(self._clock, self._scan_delay(), lambda: None)
-
-    def nice_current_time(self):
-        return format_time(datetime.fromtimestamp(self._clock.seconds()).timetuple())
-
-    def _should_download(self, relpath_u, remote_version, remote_uri):
-        """
-        _should_download returns a bool indicating whether or not a remote object should be downloaded.
-        We check the remote metadata version against our magic-folder db version number;
-        latest version wins.
-        """
-        if magicpath.should_ignore_file(relpath_u):
-            return False
-        db_entry = self._db.get_db_entry(relpath_u)
-        if db_entry is None:
-            return True
-        if db_entry.version < remote_version:
-            return True
-        if db_entry.last_downloaded_uri is None and _is_empty_filecap(self._client, remote_uri):
-            pass
-        elif db_entry.last_downloaded_uri != remote_uri:
-            return True
-        return False
-
-    def _get_local_latest(self, relpath_u):
-        """
-        _get_local_latest takes a unicode path string checks to see if this file object
-        exists in our magic-folder db; if not then return None
-        else check for an entry in our magic-folder db and return it.
-        """
-        if not self._get_filepath(relpath_u).exists():
-            return None
-        return self._db.get_db_entry(relpath_u)
-
-    def _get_collective_latest_file(self, filename):
-        """
-        _get_collective_latest_file takes a file path pointing to a file managed by
-        magic-folder and returns a deferred that fires with the two tuple containing a
-        file node and metadata for the latest version of the file located in the
-        magic-folder collective directory.
-        """
-        action = start_action(
-            action_type=u"magic-folder:downloader:get-latest-file",
-            name=filename,
-        )
-        with action.context():
-            collective_dirmap_d = DeferredContext(self._participants.list())
-        def scan_collective(result):
-            COLLECTIVE_SCAN.log(dmds=result)
-            list_of_deferreds = []
-            for participant in result:
-                d = DeferredContext(defer.succeed(participant))
-                d.addCallback(
-                    lambda participant: _get_latest_file(
-                        participant,
-                        magicpath.magic2path(filename),
-                    ),
-                )
-                list_of_deferreds.append(d)
-            deferList = defer.DeferredList(list_of_deferreds, consumeErrors=True)
-            return deferList
-        collective_dirmap_d.addCallback(scan_collective)
-        def highest_version(deferredList):
-            max_version = 0
-            metadata = None
-            node = None
-            for success, result in deferredList:
-                if success:
-                    Message.log(
-                        message_type=u"magic-folder:downloader:get-latest-file:version",
-                        version=result.version,
-                    )
-                    if node is None or result.version > max_version:
-                        node, metadata = result.node, result.metadata
-                        max_version = result.version
-                else:
-                    Message.log(
-                        message_type="magic-folder:downloader:get-latest-file:failed",
-                    )
-            return node, metadata
-        collective_dirmap_d.addCallback(highest_version)
-        return collective_dirmap_d.addActionFinish()
-
-    def _scan_remote_dmd(self, participant, scan_batch):
-        """
-        Read the contents of a single DMD into the given batch.
-
-        :param unicode nickname: The nickname for the participant owning the
-            DMD to scan.
-
-        :param IDirectoryNode dirnode: The node representing the chosen
-            participant's DMD.
-
-        :param dict scan_batch: A dictionary into which to collect the results
-            of the scan.  This is mutated to add the results in-place.  Keys
-            are the unicode relative paths of contents of the DMD.  Values are
-            a list of two-tuples.  The first element of each two-tuple is the
-            ``IFilesystemNode`` for the content.  The second element is a
-            ``dict`` of metadata.
-
-        :return Deferred: A ``Deferred`` which fires when the scan is
-            complete.
-        """
-        with SCAN_REMOTE_DMD(nickname=participant.name).context():
-            d = DeferredContext(participant.list())
-        def scan_listing(listing_map):
-            for relpath_u, folderfile in listing_map.items():
-                file_node = folderfile.node
-                metadata = folderfile.metadata
-
-                local_dbentry = self._get_local_latest(relpath_u)
-
-                # XXX FIXME this is *awefully* similar to
-                # _should_download code in function etc -- can we
-                # share?
-                remote_version = metadata.get('version', None)
-                remote_uri = file_node.get_readonly_uri()
-                REMOTE_DMD_ENTRY.log(
-                    relpath=relpath_u,
-                    pathentry=local_dbentry,
-                    remote_version=remote_version,
-                    remote_uri=remote_uri,
-                )
-
-                if (local_dbentry is None or remote_version is None or
-                    local_dbentry.version < remote_version or
-                    (local_dbentry.version == remote_version and local_dbentry.last_downloaded_uri != remote_uri)):
-                    ADD_TO_DOWNLOAD_QUEUE.log(
-                        relpath=relpath_u,
-                    )
-
-                    # The scan_batch is shared across the scan of multiple
-                    # DMDs.  It is expected the DMDs will most often be mostly
-                    # synchronized with each other.  The common case, then, is
-                    # that there is already an entry for relpath_u.  So try to
-                    # make that the fast path: assume there is a value already
-                    # and extend it.  If there's not, we'll do an extra lookup
-                    # to initialize it.
-                    try:
-                        scan_batch[relpath_u] += [(file_node, metadata)]
-                    except KeyError:
-                        scan_batch[relpath_u] = [(file_node, metadata)]
-
-        d.addCallback(scan_listing)
-        return d.addActionFinish()
-
-    @eliotutil.log_call_deferred(SCAN_REMOTE_COLLECTIVE.action_type)
-    def _scan_remote_collective(self, scan_self=False):
-        precondition(not self._deque, "Items in _deque invalidate should_download logic")
-        scan_batch = {}  # path -> [(filenode, metadata)]
-        d = DeferredContext(self._participants.list())
-        def scan_collective(participants):
-            d2 = DeferredContext(defer.succeed(None))
-            for participant in participants:
-                if scan_self or not participant.is_self:
-                    d2.addCallback(
-                        lambda ignored: self._scan_remote_dmd(
-                            participant,
-                            scan_batch,
-                        ),
-                    )
-                    # XXX what should we do to make this failure more visible to users?
-                    d2.addErrback(write_failure)
-            return d2.result
-        d.addCallback(scan_collective)
-
-        @log_call(
-            action_type=u"magic-folder:filter-batch-to-deque",
-            include_args=[],
-            include_result=False,
-        )
-        def _filter_batch_to_deque(ign):
-            ITEM_QUEUE.log(items=self._deque)
-            SCAN_BATCH.log(batch=scan_batch)
-            for relpath_u, versions in scan_batch.iteritems():
-                file_node, metadata = max(versions, key=lambda x: x[1]['version'])
-
-                if self._should_download(relpath_u, metadata['version'], file_node.get_readonly_uri()):
-                    to_dl = DownloadItem(
-                        relpath_u,
-                        PercentProgress(file_node.get_size()),
-                        file_node,
-                        metadata,
-                        file_node.get_size(),
-                    )
-                    self._deque.append(to_dl)
-                    self._count("objects_queued")
-                else:
-                    self._call_hook(None, 'processed', async=True)  # await this maybe-Deferred??
-
-        d.addCallback(_filter_batch_to_deque)
-        return d.result
-
-    def _scan_delay(self):
-        return self._poll_interval
-
-    @eliotutil.log_call_deferred(PERFORM_SCAN.action_type)
-    @eliotutil.inline_callbacks
-    def _perform_scan(self):
-        try:
-            yield self._scan_remote_collective()
-        except Exception:
-            write_traceback()
-
-    def _process(self, item):
-        """
-        Possibly upload a single QueuedItem.
-        """
-        # Downloader
-        now = self._clock.seconds()
-
-        fp = self._get_filepath(item.relpath_u)
-        abspath_u = unicode_from_filepath(fp)
-        conflict_path_u = self._get_conflicted_filename(abspath_u)
-        last_uploaded_uri = item.metadata.get('last_uploaded_uri', None)
-
-        with PROCESS_ITEM(item=item):
-            d = DeferredContext(defer.succeed(False))
-
-        @log_call
-        def do_update_db(written_abspath_u):
-            if not isinstance(written_abspath_u, unicode):
-                raise TypeError("written path must be unicode, not {!r}".format(written_abspath_u))
-            filecap = item.file_node.get_uri()
-            if not item.file_node.get_size():
-                filecap = None  # ^ is an empty file
-            last_downloaded_uri = filecap
-            last_downloaded_timestamp = now
-            written_pathinfo = get_pathinfo(written_abspath_u)
-
-            if not written_pathinfo.exists and not item.metadata.get('deleted', False):
-                raise Exception("downloaded object %s disappeared" % quote_local_unicode_path(written_abspath_u))
-
-            self._db.did_upload_version(
-                item.relpath_u,
-                item.metadata['version'],
-                last_uploaded_uri,
-                last_downloaded_uri,
-                last_downloaded_timestamp,
-                written_pathinfo,
-            )
-            self._count('objects_downloaded')
-            return True
-
-        def failed(f):
-            self._count('objects_failed')
-            return f
-
-        if os.path.isfile(conflict_path_u):
-            def fail(res):
-                raise ConflictError("download failed: already conflicted: %r" % (item.relpath_u,))
-            d.addCallback(fail)
-        else:
-
-            # Let ``last_downloaded_uri`` be the field of that name obtained from
-            # the directory entry metadata for ``foo`` in Bob's DMD (this field
-            # may be absent). Then the algorithm is:
-
-            # * 2a. Attempt to "stat" ``foo`` to get its *current statinfo* (size
-            #   in bytes, ``mtime``, and ``ctime``). If Alice has no local copy
-            #   of ``foo``, classify as an overwrite.
-
-            current_statinfo = get_pathinfo(abspath_u)
-
-            is_conflict = False
-            db_entry = self._db.get_db_entry(item.relpath_u)
-            dmd_last_downloaded_uri = item.metadata.get('last_downloaded_uri', None)
-
-            # * 2b. Read the following information for the path ``foo`` from the
-            #   local magic folder db:
-            #   * the *last-seen statinfo*, if any (this is the size in
-            #     bytes, ``mtime``, and ``ctime`` stored in the ``local_files``
-            #     table when the file was last uploaded);
-            #   * the ``last_uploaded_uri`` field of the ``local_files`` table
-            #     for this file, which is the URI under which the file was last
-            #     uploaded.
-
-            with CHECKING_CONFLICTS() as action:
-                conflict_reason = None
-                if db_entry:
-                    # * 2c. If any of the following are true, then classify as a conflict:
-                    #   * i. there are pending notifications of changes to ``foo``;
-                    #   * ii. the last-seen statinfo is either absent (i.e. there is
-                    #     no entry in the database for this path), or different from the
-                    #     current statinfo;
-
-                    if current_statinfo.exists:
-                        if (db_entry.mtime_ns != current_statinfo.mtime_ns or \
-                            db_entry.ctime_ns != current_statinfo.ctime_ns or \
-                            db_entry.size != current_statinfo.size):
-                            is_conflict = True
-                            conflict_reason = u"dbentry mismatch metadata"
-
-                        if db_entry.last_downloaded_uri is None \
-                           or db_entry.last_uploaded_uri is None \
-                           or dmd_last_downloaded_uri is None:
-                            # we've never downloaded anything before for this
-                            # file, but the other side might have created a new
-                            # file "at the same time"
-                            if db_entry.version >= item.metadata['version']:
-                                is_conflict = True
-                                conflict_reason = u"dbentry newer version"
-                                Message.log(
-                                    message_type=u"dbentry-newer",
-                                    db_entry_version=db_entry.version,
-                                    item_metadata_version=item.metadata['version'],
-                                )
-                        elif dmd_last_downloaded_uri != db_entry.last_downloaded_uri:
-                            is_conflict = True
-                            conflict_reason = u"last_downloaded_uri mismatch"
-
-                else:  # no local db_entry .. but has the file appeared locally meantime?
-                    if current_statinfo.exists:
-                        is_conflict = True
-                        conflict_reason = u"file appeared"
-
-                action.add_success_fields(
-                    is_conflict=is_conflict,
-                    conflict_reason=conflict_reason,
-                )
-
-            if is_conflict:
-                self._count('objects_conflicted')
-
-            if item.relpath_u.endswith(u"/"):
-                if item.metadata.get('deleted', False):
-                    REMOTE_DIRECTORY_DELETED.log()
-                else:
-                    REMOTE_DIRECTORY_CREATED.log()
-                    d.addCallback(lambda ign: fileutil.make_dirs(abspath_u))
-                d.addCallback(lambda ign: abspath_u)
-            else:
-                if item.metadata.get('deleted', False):
-                    Message.log(
-                        message_type=u"magic-folder:remote-file-delete-detected",
-                        abspath_u=abspath_u,
-                    )
-                    d.addCallback(lambda ign: self._rename_deleted_file(abspath_u))
-                else:
-                    Message.log(
-                        message_type=u"magic-folder:remote-file-change-detected",
-                        abspath_u=abspath_u,
-                    )
-                    @eliotutil.log_call_deferred(DOWNLOAD_BEST_VERSION.action_type)
-                    def download_best_version(ignored):
-                        d = DeferredContext(item.file_node.download_best_version(progress=item.progress))
-                        d.addCallback(lambda contents: self._write_downloaded_file(
-                            self._local_path_u, abspath_u, contents,
-                            is_conflict=is_conflict,
-                            mtime=item.metadata.get('user_mtime', item.metadata.get('tahoe', {}).get('linkmotime')),
-                        ))
-                        return d.result
-
-                    d.addCallback(download_best_version)
-
-        d.addCallback(do_update_db)
-        d.addErrback(failed)
-
-        def trap_conflicts(f):
-            f.trap(ConflictError)
-            return False
-        d.addErrback(trap_conflicts)
-        return d.addActionFinish()
-
-
-=======
->>>>>>> 91d98f01
 @attr.s
 class LocalSnapshotCreator(object):
     """
