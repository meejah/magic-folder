# Copyright 2020 Least Authority TFA GmbH
# See COPYING for details.

"""
Tests for ``magic_folder.tahoe_client``.
"""

from __future__ import (
    absolute_import,
    division,
    print_function,
    unicode_literals,
)

from functools import (
    partial,
)

from json import (
    loads,
    dumps,
)

from io import (
    BytesIO,
)

from hyperlink import (
    DecodedURL,
)

from hypothesis import (
    given,
)

from hypothesis.strategies import (
    binary,
    text,
    dictionaries,
    just,
)

from testtools.matchers import (
    ContainsDict,
    MatchesPredicate,
    AfterPreprocessing,
    IsInstance,
    Equals,
    Always,
)

from testtools.twistedsupport import (
    succeeded,
    failed,
)

from twisted.internet.defer import (
    gatherResults,
)
from twisted.web.http import (
    GONE,
)

from ..tahoe_client import (
    TahoeAPIError,
    create_tahoe_client
)

from ..testing.web import (
    create_fake_tahoe_root,
    create_tahoe_treq_client,
)

from .common import (
    SyncTestCase,
)

from .strategies import (
    filenodes,
    tahoe_lafs_chk_capabilities,
    tahoe_lafs_dir_capabilities,
)

from .matchers import (
    contained_by,
)

ANY_ROOT = DecodedURL.from_text(u"http://example.invalid./")


def directory_children():
    # A shallow strategy for starters...
    return dictionaries(
        text(),
        filenodes().map(lambda node: ["filenode", node]),
    )

class TahoeClientTests(SyncTestCase):
    """
    Tests for the client created by ``create_tahoe_client``.
    """
    def setup_client(self):
        """
        Create a fake Tahoe-LAFS web frontend and a client that will talk to it.
        """
        self.root = create_fake_tahoe_root()
        self.http_client = create_tahoe_treq_client(self.root)
        self.tahoe_client = create_tahoe_client(ANY_ROOT, self.http_client)

    def setup_example(self):
        """
        Give every example tested by Hypothesis its own state.
        """
        self.setup_client()

    @given(binary())
    def test_create_immutable(self, data):
        """
        An immutable object can be stored with ``create_immutable``.
        """
        self.assertThat(
            self.tahoe_client.create_immutable(data),
            succeeded(
                # TODO Check that it's the kind of cap we expected?
                AfterPreprocessing(
                    lambda cap: self.root._uri.data[cap],
                    Equals(data),
                ),
            ),
        )

    @given(binary())
    def test_recreate_immutable(self, data):
        """
        If the data given to ``create_immutable`` already exists,
        ``create_immutable`` returns the cap of the existing data (which is
        the same as the cap of the new data).
        """
        def create_it():
            return self.tahoe_client.create_immutable(data)
        caps = []
        self.assertThat(
            create_it().addCallback(caps.append),
            succeeded(Always()),
        )
        self.assertThat(
            create_it(),
            succeeded(
                Equals(caps[0]),
            ),
        )

    @given(binary())
    def test_download_immutable(self, data):
        """
        An immutable object can be downloaded with ``download_capability``.
        """
        ignored, cap = self.root.add_data("URI:CHK:", data)
        self.assertThat(
            self.tahoe_client.download_file(cap),
            succeeded(Equals(data)),
        )

    def _api_error_test(self, operation):
        """
        Assert that ``operation`` fails with ``TahoeAPIError``.
        """
        self.assertThat(
            operation(),
            failed(
                AfterPreprocessing(
                    lambda failure: failure.value,
                    IsInstance(TahoeAPIError),
                ),
            ),
        )

    @given(tahoe_lafs_chk_capabilities())
    def test_download_immutable_not_found(self, cap):
        """
        ``download_capability`` returns a ``Deferred`` that fails when a
        non-existant capability is requested.
        """
        self._api_error_test(
            partial(self.tahoe_client.download_file, cap),
        )

    @given(tahoe_lafs_dir_capabilities())
    def test_download_immutable_wrong_kind(self, cap):
        """
        ``download_capability`` returns a ``Deferred`` that fails when a
        directory-capability is downloaded
        """
        self.assertThat(
            self.tahoe_client.download_file(cap),
            failed(
                AfterPreprocessing(
                    lambda failure: str(failure.value),
<<<<<<< HEAD
                    Equals("{} is a directory-capability not a regular file".format(cap))
=======
                    Equals("{} is not a file capability".format(cap))
>>>>>>> 5317ffff
                )
            )
        )

    @given(tahoe_lafs_chk_capabilities())
    def test_list_directory_non_exist(self, cap):
        """
        ``list_directory`` returns a ``Deferred`` that fails when a
        non-existing capability is requested.
        """
        self._api_error_test(
            partial(self.tahoe_client.list_directory, cap),
        )

    @given(tahoe_lafs_dir_capabilities())
    def test_directory_data_non_exist(self, cap):
        """
        ``directory_data`` returns a ``Deferred`` that fails when a
        non-existing capability is requested.
        """
        self._api_error_test(
            partial(self.tahoe_client.directory_data, cap),
        )

    def test_list_directory_wrong_kind(self):
        """
        ``list_directory`` returns a ``Deferred`` that fails when given a
        non-directory capability
        """
        self.setup_example()
        data = dumps([
            "filenode",
            {
                "mutable": False,
                "verify_uri": "URI:CHK-Verifier:vi5xqgkyo6ns46ksq44mzqy42u:lrimqiz4fyvqhfruf25rt56ncdsqojlu66hih3lkeen4lh3vgvjq:1:5:6798975",
                "format": "CHK",
                "ro_uri": "URI:CHK:lfnzol6woyz42falzttgxrvth4:lrimqiz4fyvqhfruf25rt56ncdsqojlu66hih3lkeen4lh3vgvjq:1:5:6798975",
                "size": 6798975
            }
        ])
        _, cap = self.root.add_data("URI:CHK:", data)
        self.assertThat(
            self.tahoe_client.list_directory(cap),
            failed(
                AfterPreprocessing(
                    lambda fail: str(fail.value),
                    Equals("Capability is a 'filenode' not a 'dirnode'")
                )
            )
        )

    def test_directory_data_wrong_kind(self):
        """
        ``directory_data`` returns a ``Deferred`` that fails when given a
        non-directory capability
        """
        self.setup_example()
        data = dumps([
            "filenode",
            {
                "mutable": False,
                "verify_uri": "URI:CHK-Verifier:vi5xqgkyo6ns46ksq44mzqy42u:lrimqiz4fyvqhfruf25rt56ncdsqojlu66hih3lkeen4lh3vgvjq:1:5:6798975",
                "format": "CHK",
                "ro_uri": "URI:CHK:lfnzol6woyz42falzttgxrvth4:lrimqiz4fyvqhfruf25rt56ncdsqojlu66hih3lkeen4lh3vgvjq:1:5:6798975",
                "size": 6798975
            }
        ])
        _, cap = self.root.add_data("URI:CHK:", data)
        self.assertThat(
            self.tahoe_client.list_directory(cap),
            failed(
                AfterPreprocessing(
                    lambda fail: str(fail.value),
                    Equals("Capability is a 'filenode' not a 'dirnode'")
                )
            )
        )

    def test_directory_data_wrong_cap_type(self):
        """
        ``directory_data`` returns a ``Deferred`` that fails when given a
        non-directory capability
        """
        self.setup_example()
        data = dumps([
            "filenode",
            {
                "mutable": False,
                "verify_uri": "URI:CHK-Verifier:vi5xqgkyo6ns46ksq44mzqy42u:lrimqiz4fyvqhfruf25rt56ncdsqojlu66hih3lkeen4lh3vgvjq:1:5:6798975",
                "format": "CHK",
                "ro_uri": "URI:CHK:lfnzol6woyz42falzttgxrvth4:lrimqiz4fyvqhfruf25rt56ncdsqojlu66hih3lkeen4lh3vgvjq:1:5:6798975",
                "size": 6798975
            }
        ])
        _, cap = self.root.add_data("URI:CHK:", data)
        self.assertThat(
            self.tahoe_client.directory_data(cap),
            failed(
                AfterPreprocessing(
                    lambda fail: str(fail.value),
                    Equals("{} is not a directory-capability".format(cap))
                )
            )
        )

    @given(binary())
    def test_stream_immutable(self, data):
        """
        An immutable object can be downloaded with ``stream_capability``.
        """
        ignored, cap = self.root.add_data("URI:CHK:", data)
        output = BytesIO()
        self.assertThat(
            self.tahoe_client.stream_capability(cap, output),
            succeeded(Equals(None)),
        )
        self.assertThat(
            output.getvalue(),
            Equals(data),
        )

    @given(tahoe_lafs_chk_capabilities())
    def test_stream_immutable_not_found(self, cap):
        """
        ``stream_capability`` returns a ``Deferred`` that fails when a
        non-existant capability is requested.
        """
        output = BytesIO()
        self._api_error_test(
            partial(self.tahoe_client.stream_capability, cap, output),
        )

    @given(
        directory_children()
    )
    def test_create_immutable_directory(self, children):
        """
        An immutable directory can be created with ``create_immutable_directory``.
        """
        self.assertThat(
            self.tahoe_client.create_immutable_directory(children),
            succeeded(
                AfterPreprocessing(
                    lambda cap: loads(self.root._uri.data[cap])[1]["children"],
                    Equals(children),
                ),
            ),
        )

    def test_create_mutable_directory(self):
        """
        A mutable directory can be created with ``create_mutable_directory``.
        """
        self.setup_client()
        self.assertThat(
            self.tahoe_client.create_mutable_directory(),
            succeeded(
                contained_by(self.root._uri.data),
            ),
        )

    @given(directory_children())
    def test_mutable_directories_distinct(self, children):
        """
        Two mutable directories created with ``create_mutable_directory`` are
        distinct from one another.
        """
        a = self.tahoe_client.create_mutable_directory()
        b = self.tahoe_client.create_mutable_directory()
        self.assertThat(
            gatherResults([a, b]),
            succeeded(
                MatchesPredicate(
                    lambda caps: caps[0] != caps[1],
                    "Capabilities must be distinct: %r",
                ),
            ),
        )

    @given(
        just("foo"), #path_segments(),
        just(b"test"*200), #binary(),
    )
    def test_mutable_directory_add_child(self, child_name, content):
        """
        A child can be added to a mutable directory
        """
        mutable_d = self.tahoe_client.create_mutable_directory()
        child_d = self.tahoe_client.create_immutable(content)
        self.assertThat(gatherResults([mutable_d, child_d]), Always())

        mutable_cap = mutable_d.result
        child_cap = child_d.result

        self.tahoe_client.add_entry_to_mutable_directory(
            mutable_cap,
            child_name,
            child_cap,
        )

        child_uri = ANY_ROOT.child(u"uri", mutable_cap.decode("utf8"), child_name)
        resp_d = self.http_client.get(child_uri.to_text())
        self.assertThat(
            resp_d,
            succeeded(Always()),
        )
        child_content_d = resp_d.result.content()
        self.assertThat(
            child_content_d,
            succeeded(Always()),
        )
        self.assertThat(child_content_d.result, Equals(content))

        # getting a different child fails
        child_uri = ANY_ROOT.child(u"uri", mutable_cap.decode("utf8"), u"not-the-child-name")
        resp_d = self.http_client.get(child_uri.to_text())
        self.assertThat(
            resp_d,
            succeeded(Always()),
        )
        self.assertThat(resp_d.result.code, Equals(GONE))

    def test_get_welcome(self):
        """
        We can retrieve the welcome page
        """
        self.setup_example()
        self.assertThat(
            self.tahoe_client.get_welcome(),
            succeeded(
                ContainsDict({
                    "introducers": Always(),
                    "servers": Always(),
                })
            )
        )<|MERGE_RESOLUTION|>--- conflicted
+++ resolved
@@ -196,11 +196,7 @@
             failed(
                 AfterPreprocessing(
                     lambda failure: str(failure.value),
-<<<<<<< HEAD
-                    Equals("{} is a directory-capability not a regular file".format(cap))
-=======
                     Equals("{} is not a file capability".format(cap))
->>>>>>> 5317ffff
                 )
             )
         )
