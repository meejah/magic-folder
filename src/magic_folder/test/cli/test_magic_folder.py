--- conflicted
+++ resolved
@@ -281,29 +281,21 @@
         return d.result
 
     def init_magicfolder(self, client_num, upload_dircap, collective_dircap, local_magic_dir, clock):
-<<<<<<< HEAD
         dbfile = FilePath(self.get_clientdir(i=client_num)).child("legacy_state.sqlite")
         collective = uri.from_string(collective_dircap)
-=======
-        dbfile = abspath_expanduser_unicode(u"magicfolder_default.sqlite", base=self.get_clientdir(i=client_num))
-        db=get_magicfolderdb(dbfile, create_version=(SCHEMA_v1, 1))
+        db = get_magicfolderdb(dbfile, create_version=(SCHEMA_v1, 1))
         if db is None:
             self.fail("Unable to create the db: {}".format(dbfile))
 
         client = self.get_client(client_num)
         name='default'
->>>>>>> 3bf6cbc7
 
         magicfolder = MagicFolder(
             client=client,
             upload_dircap=upload_dircap,
             collective_dircap=collective.get_readonly().to_string(),
             local_path_u=local_magic_dir,
-<<<<<<< HEAD
-            dbfile=dbfile.path,
-=======
             db=db,
->>>>>>> 3bf6cbc7
             umask=0o077,
             name=name,
             clock=clock,
