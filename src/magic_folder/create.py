# Copyright 2020 Least Authority TFA GmbH
# See COPYING for details.

"""
Implements the magic-folder create command.
"""

from twisted.internet.defer import (
    inlineCallbacks,
)

<<<<<<< HEAD
from .snapshot import (
    create_local_author,
=======
from allmydata.scripts.common import get_aliases
from allmydata import uri
from allmydata.util import fileutil
from allmydata.util.encodingutil import quote_output

from .magic_folder import (
    load_magic_folders,
)

from .invite import (
    magic_folder_invite as _invite
>>>>>>> 27682c45
)
from .common import (
    BadResponseCode,
)
from .tahoe_client import (
    create_tahoe_client,
)


@inlineCallbacks
def magic_folder_create(config, name, author_name, local_dir, poll_interval, treq):
    """
    Create a magic-folder with the specified ``name`` and
    ``local_dir``.

    :param GlobalConfigDatabase config: Our configuration

    :param unicode name: The name of the magic-folder.

    :param unicode author_name: The name for our author

    :param FilePath local_dir: The directory on the filesystem that the user wants
        to sync between different computers.

    :param integer poll_interval: Periodic time interval after which the
        client polls for updates.

    :param HTTPClient treq: An ``HTTPClient`` or similar object to use to make
        the queries.

    :return Deferred: ``None`` or an appropriate exception is raised.
    """
<<<<<<< HEAD

    # XXX probably want to pass this in, instead of "treq"?
    tahoe_client = create_tahoe_client(config.tahoe_client_url, treq)

    if name in config.list_magic_folders():
=======
    folders = load_magic_folders(node_directory)

    # make sure we don't already have a magic-folder with this name before we create the alias
    if name in folders:
>>>>>>> 27682c45
        raise Exception("Already have a magic-folder named '{}'".format(name))

    # create our author
    author = create_local_author(author_name)

    # create an unlinked directory and get the dmd write-cap
    collective_write_cap = yield tahoe_client.create_mutable_directory()

    # create the personal dmd write-cap
    personal_write_cap = yield tahoe_client.create_mutable_directory()

    # add ourselves to the collective
    yield tahoe_client.add_entry_to_mutable_directory(
        mutable_cap=collective_write_cap,
        path_name=author_name,
        entry_cap=personal_write_cap,
    )

    # create our "state" directory for this magic-folder (could be
    # configurable in the future)
    state_dir = config.get_default_state_path(name)
    config.create_magic_folder(
        name,
        local_dir,
        state_dir,
        author,
        collective_write_cap,
        personal_write_cap,
        poll_interval,
    )
    # if the create fails, state_dir will be cleaned up already inside
    # create_magic_folder()<|MERGE_RESOLUTION|>--- conflicted
+++ resolved
@@ -9,14 +9,14 @@
     inlineCallbacks,
 )
 
-<<<<<<< HEAD
-from .snapshot import (
-    create_local_author,
-=======
 from allmydata.scripts.common import get_aliases
 from allmydata import uri
 from allmydata.util import fileutil
 from allmydata.util.encodingutil import quote_output
+
+from .snapshot import (
+    create_local_author,
+)
 
 from .magic_folder import (
     load_magic_folders,
@@ -24,7 +24,6 @@
 
 from .invite import (
     magic_folder_invite as _invite
->>>>>>> 27682c45
 )
 from .common import (
     BadResponseCode,
@@ -57,18 +56,11 @@
 
     :return Deferred: ``None`` or an appropriate exception is raised.
     """
-<<<<<<< HEAD
 
     # XXX probably want to pass this in, instead of "treq"?
     tahoe_client = create_tahoe_client(config.tahoe_client_url, treq)
 
     if name in config.list_magic_folders():
-=======
-    folders = load_magic_folders(node_directory)
-
-    # make sure we don't already have a magic-folder with this name before we create the alias
-    if name in folders:
->>>>>>> 27682c45
         raise Exception("Already have a magic-folder named '{}'".format(name))
 
     # create our author
