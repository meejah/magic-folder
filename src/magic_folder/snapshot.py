# Copyright 2020 Least Authority TFA GmbH
# See COPYING for details.

"""
Functions and types that implement snapshots
"""
from __future__ import (
    absolute_import,
    division,
    print_function,
)

import os
import time
import json
import base64
from tempfile import mkstemp
from uuid import (
    UUID,
    uuid4,
)
import attr

from twisted.python.filepath import (
    FilePath,
)
from twisted.internet.defer import (
    inlineCallbacks,
    returnValue,
)
from twisted.web.client import (
    FileBodyProducer,
)

from eliot import (
    start_action,
    register_exception_extractor,
)

from nacl.signing import (
    SigningKey,
    VerifyKey,
)
from nacl.encoding import (
    Base64Encoder,
)

from .util.encoding import normalize

# version of the snapshot scheme
SNAPSHOT_VERSION = 1


@attr.s
class RemoteAuthor(object):
    """
    Represents the author of a RemoteSnapshot.

    :ivar unicode name: author's name

    :ivar nacl.signing.VerifyKey verify_key: author's public key
    """

    name = attr.ib(converter=normalize)
    verify_key = attr.ib(validator=[attr.validators.instance_of(VerifyKey)])

    def to_json(self):
        """
        :return: a representation of this author in a dict suitable for
            JSON encoding (see also create_author_from_json)
        """
        return {
            "name": self.name,
            "verify_key": self.verify_key.encode(encoder=Base64Encoder),
        }


@attr.s
class LocalAuthor(object):
    """
    Represents the author of a LocalSnapshot.

    :ivar name: author's name

    :ivar nacl.signing.SigningKey signing_key: author's private key
    """
    name = attr.ib(validator=[attr.validators.instance_of(unicode)])
    signing_key = attr.ib(validator=[attr.validators.instance_of(SigningKey)])

    # NOTE: this should not be converted to JSON or serialized
    # (because it contains a private key), it is only for signing
    # LocalSnapshot instances (as they're uploaded).

    @property
    def verify_key(self):
        """
        :returns: the VerifyKey corresponding to our signing key
        """
        return self.signing_key.verify_key

    def to_remote_author(self):
        """
        :returns: a RemoteAuthor instance. This will be the same, but have
            only a verify_key corresponding to our signing_key
        """
        return create_author(self.name, self.signing_key.verify_key)


def create_local_author(name):
    """
    Create a new local author with a freshly generated private (signing) key.

    :param unicode name: the name of this author

    :return LocalAuthor: A new ``LocalAuthor`` with the given name and a
        randomly generated private key.
    """
    signing_key = SigningKey.generate()
    return LocalAuthor(
        name,
        signing_key,
    )


def create_author(name, verify_key):
    """
    :param name: arbitrary name for this author

    :param verify_key: a NaCl VerifyKey instance

    :returns: a RemoteAuthor instance.
    """
    return RemoteAuthor(
        name=name,
        verify_key=verify_key,
    )


class UnknownPropertyError(ValueError):
    """
    Creating a RemoteAuthor from a JSON object failed because an unknown
    property was included in the JSON.
    """


class MissingPropertyError(ValueError):
    """
    Creating a RemoteAuthor from a JSON object failed because a required
    property was missing from the JSON.
    """


def create_author_from_json(data):
    """
    Deserialize a RemoteAuthor.

    :param data: a dict containing "name" and "verify_key". "name"
        maps to a unicode string and "verify_key" maps to a unicode
        string in base64 format (that decodes to 32 bytes of key
        data). Usually these data would be obtained from
        `RemoteAuthor.to_json`.

    :returns: a RemoteAuthor instance from the given data (which
       would usually come from RemoteAuthor.to_json())
    """
    permitted_keys = required_keys = ["name", "verify_key"]
    for k in data.keys():
        if k not in permitted_keys:
            raise UnknownPropertyError(k)
    for k in required_keys:
        if k not in data:
            raise MissingPropertyError(k)
    verify_key = VerifyKey(data["verify_key"], encoder=Base64Encoder)
    return create_author(data["name"], verify_key)


def _snapshot_signature_string(name, content_capability, metadata_capability):
    """
    Formats snapshot information into bytes to sign

    :param unicode name: arbitrary snapshot name

    :param bytes content_capability: Tahoe immutable capability-string

    :param bytes metadata_capability: Tahoe immutable capability-string

    :returns: bytes
    """
    snapshot_string = (
        u"magic-folder-snapshot-v1\n"
        u"{content_capability}\n"
        u"{metadata_capability}\n"
        u"{name}\n"
    ).format(
        content_capability=content_capability.decode("ascii"),
        metadata_capability=metadata_capability.decode("ascii"),
        name=name,
    )
    return snapshot_string.encode("utf8")


def sign_snapshot(local_author, snapshot, content_capability, metadata_capability):
    """
    Signs the given snapshot with provided author

    :param LocalAuthor local_author: the author to sign the data with

    :param LocalSnapshot snapshot: snapshot to sign

    :param bytes content_capability: the Tahoe immutable
        capability-string of the actual snapshot data.

    :param bytes metadata capability: the Tahoe immutable
        capability-string of the metadata (which is serialized JSON)

    :returns: instance of `nacl.signing.SignedMessage` (or exception on
        error).
    """
    # XXX Our cryptographers should look at this scheme; see
    # https://github.com/LeastAuthority/magic-folder/issues/190
    data_to_sign = _snapshot_signature_string(
        snapshot.name,
        content_capability,
        metadata_capability,
    )
    return local_author.signing_key.sign(data_to_sign)


def verify_snapshot_signature(remote_author, alleged_signature, content_capability, metadata_capability, snapshot_name):
    """
    Verify the given snapshot.

    :returns: True on success or exception otherwise
    """
    # See comments about "data_to_sign" in sign_snapshot
    data_to_verify = _snapshot_signature_string(
        snapshot_name,
        content_capability,
        metadata_capability,
    )
    return remote_author.verify_key.verify(
        data_to_verify,
        alleged_signature,
    )


@attr.s
class LocalSnapshot(object):
    """
    :ivar FilePath content_path: The filesystem path to our stashed contents.

    :ivar [LocalSnapshot] parents_local: The parents of this snapshot that are
        only known to exist locally.

    :ivar [bytes] parents_remote: The capability strings of snapshots that are
        known to exist remotely.
    """
    name = attr.ib()
    author = attr.ib()
    metadata = attr.ib()
    content_path = attr.ib(validator=attr.validators.instance_of(FilePath))
    parents_local = attr.ib(validator=attr.validators.instance_of(list))
    parents_remote = attr.ib(
        default=attr.Factory(list),
        validator=attr.validators.instance_of(list),
    )
    identifier = attr.ib(
        validator=attr.validators.instance_of(UUID),
        default=attr.Factory(uuid4),
    )

    def get_content_producer(self):
        """
        :returns: an IBodyProducer that gives you all the bytes of the
            on-disc content. Raises an error if we already have a
            capability. Note that this data will have been stashed previously.
        """
        return FileBodyProducer(self.content_path.asBytesMode("utf-8").open("rb"))

    def to_json(self):
        """
        Serialize the LocalSnapshot to JSON.

        :returns: A JSON string representation of the LocalSnapshot
        """
        # Recursively serialize into one object.

        def _serialized_dict(local_snapshot):
            serialized = {
                'name': local_snapshot.name,
                'metadata': local_snapshot.metadata,
                'identifier': unicode(local_snapshot.identifier),
                'content_path': local_snapshot.content_path.path,
                'parents_local': [
                    _serialized_dict(parent)
                    for parent
                    in local_snapshot.parents_local
                ],
            }

            return serialized

        serialized = _serialized_dict(self)

        return (json.dumps(serialized))

    @classmethod
    def from_json(cls, serialized, author):
        """
        Creates a LocalSnapshot from a JSON serialized string that represents the
        LocalSnapshot.

        :param str serialized: the JSON string that represents the LocalSnapshot

        :param author: an instance of LocalAuthor

        :returns: A LocalSnapshot object representation of the JSON serialized string.
        """
        local_snapshot_dict = json.loads(serialized)

        def deserialize_dict(snapshot_dict, author):
            name = snapshot_dict["name"]

            return cls(
                name=name,
                author=author,
                identifier=UUID(hex=snapshot_dict["identifier"]),
                metadata=snapshot_dict["metadata"],
                content_path=FilePath(snapshot_dict["content_path"]),
                parents_local=[
                    deserialize_dict(parent, author)
                    for parent
                    in snapshot_dict["parents_local"]
                ],
            )

        return deserialize_dict(local_snapshot_dict, author)


@attr.s
class RemoteSnapshot(object):
    """
    Represents a snapshot corresponding to a particular version of a
    file authored by a particular human.

    :ivar unicode name: the name of this Snapshot. This is a mangled
        path relative to our local magic-folder path.

    :ivar dict metadata: a dict containing metadata about this
        Snapshot. Usually these are unicode keys mapping to data that
        can be anything JSON can serialize (so text, numbers, booleans
        or lists and dicts of the same).

    :ivar parents_raw: list of capability-strings of our
        parents. Capability-strings are bytes.

    :ivar RemoteAuthor author: The author of this snapshot.

    :ivar bytes capability: an immutable CHK:DIR2 capability-string.

    :ivar bytes content_cap: a capability-string for the actual
        content of this RemoteSnapshot. Use `fetch_content()` to
        retrieve the contents.
    """

    name = attr.ib()
    author = attr.ib()  # any SnapshotAuthor instance
    metadata = attr.ib()
    capability = attr.ib()
    parents_raw = attr.ib()
    content_cap = attr.ib()
    _parents_cache = attr.ib(default=attr.Factory(dict))

    @inlineCallbacks
    def fetch_parent(self, tahoe_client, parent_index):
        """
        Download the given parent, creating a RemoteSnapshot. These are
        cached so only the first call will be slow.

        :param tahoe_client: the client to use

        :param parent_index: which parent to fetch

        :returns: a RemoteSnapshot instance.
        """
        capability = self.parents_raw[parent_index]
        try:
            returnValue(self._parents_cache[capability])
        except KeyError:
            snapshot = yield create_snapshot_from_capability(capability, tahoe_client)
            self._parents_cache[capability] = snapshot
            returnValue(snapshot)

    @inlineCallbacks
    def fetch_content(self, tahoe_client, writable_file):
        """
        Fetches our content from the grid, returning an IBodyProducer?
        """
        yield tahoe_client.stream_capability(self.content_cap, writable_file)


@inlineCallbacks
def create_snapshot_from_capability(snapshot_cap, tahoe_client):
    """
    Create a RemoteSnapshot from a snapshot capability string

    :param tahoe_client: the Tahoe client to use

    :param str capability_string: unicode data representing the
        immutable CHK:DIR2 directory containing this snapshot.

    :return Deferred[Snapshot]: RemoteSnapshot instance on success.
        Otherwise an appropriate exception is raised.
    """

    action = start_action(
        action_type=u"magic_folder:tahoe_snapshot:create_snapshot_from_capability",
    )
<<<<<<< HEAD
    if True:#with action:
=======
    with action:
>>>>>>> 5317ffff
        snapshot_data = yield tahoe_client.directory_data(snapshot_cap)
        snapshot = snapshot_data["children"]

        # NB: once we communicate authors + public-keys some other
        # way, we could iterate all our known authors and attempt to
        # verify a signature against the snapshot + metdata
        # capabilities at this point .. that might be better anyway?
        # (A key advantage is not even trying to deserialize anything
        # that's not verified by a signature).
        metadata_cap = snapshot["metadata"][1]["ro_uri"]
        author_signature = snapshot["metadata"][1]["metadata"]["magic_folder"]["author_signature"]

        metadata_json = yield tahoe_client.download_file(metadata_cap)
        metadata = json.loads(metadata_json)

        if "snapshot_version" not in metadata:
            raise Exception(
                "No 'snapshot_version' in snapshot metadata"
            )
        if metadata["snapshot_version"] != SNAPSHOT_VERSION:
            raise Exception(
                "Unknown snapshot_version '{}' (not '{}')".format(
                    metadata["snapshot_version"],
                    SNAPSHOT_VERSION,
                )
            )

        name = metadata["name"]
        content_cap = snapshot["content"][1]["ro_uri"]

        # create SnapshotAuthor
        author = create_author_from_json(metadata["author"])

        # verify the signature
        signature = base64.b64decode(author_signature)
        verify_snapshot_signature(author, signature, content_cap, metadata_cap, name)

        # find all parents
        parent_caps = metadata["parents"]

        returnValue(
            RemoteSnapshot(
                name=name,
                author=author,
                metadata=metadata,
                content_cap=content_cap,
                parents_raw=parent_caps,
                capability=snapshot_cap.decode("ascii"),
            )
        )


@inlineCallbacks
def create_snapshot(name, author, data_producer, snapshot_stash_dir, parents=None):
    """
    Creates a new LocalSnapshot instance that is in-memory only. All
    data is stashed in `snapshot_stash_dir` before this function
    returns.

    :param name: The name for this snapshot (usually the 'mangled' filename).

    :param author: LocalAuthor instance (which will have a valid
        signing-key)

    :param data_producer: file-like object that can deliver all the
        data for the content of this Snapshot (it will be read
        immediately).

    :param FilePath snapshot_stash_dir: the directory where Snapshot contents
        are to be stashed.

    :param parents: a list of LocalSnapshot instances (may be empty,
        which is the default if not specified).
    """
    if parents is None:
        parents = []

    if not isinstance(author, LocalAuthor):
        raise ValueError(
            "create_snapshot 'author' must be a LocalAuthor instance"
        )

    # separate the two kinds of parents we can have (LocalSnapshot or
    # RemoteSnapshot)
    parents_local = []
    parents_remote = []

    for idx, parent in enumerate(parents):
        if isinstance(parent, LocalSnapshot):
            parents_local.append(parent)
        elif isinstance(parent, RemoteSnapshot):
            parents_remote.append(parent)
        else:
            raise ValueError(
                "Parent {} is type {} not LocalSnapshot or RemoteSnapshot".format(
                    idx,
                    type(parent),
                )
            )

    chunk_size = 1024*1024  # 1 MiB
    chunks_per_yield = 100

    # 1. create a temp-file in our stash area
    temp_file_fd, temp_file_name = mkstemp(
        prefix="snap",
        dir=snapshot_stash_dir.asBytesMode("utf-8").path,
    )
    try:
        # 2. stream data_producer into our temp-file
        done = False
        while not done:
            for _ in range(chunks_per_yield):
                data = data_producer.read(chunk_size)
                if data:
                    if len(data) > 0:
                        os.write(temp_file_fd, data)
                else:
                    done = True
                    break
            yield
    finally:
        os.close(temp_file_fd)

    now = time.time()
    returnValue(
        LocalSnapshot(
            name=name,
            author=author,
            metadata={
                "ctime": now,
                "mtime": now,
            },
            content_path=FilePath(temp_file_name),
            parents_local=parents_local,
            parents_remote=parents_remote,
        )
    )


def format_filenode(cap, metadata=None):
    """
    Create the data structure Tahoe-LAFS uses to represent a filenode.

    :param bytes cap: The read-only capability string for the content of the
        filenode.

    :param dict: Any metadata to associate with the filenode (or None
        to exclude it entirely).

    :return: The Tahoe-LAFS representation of a filenode with this
        information.
    """
    node = {
        u"ro_uri": cap,
    }
    if metadata is not None:
        node[u"metadata"] = metadata
    return [
        u"filenode",
        node,
    ]



@inlineCallbacks
def write_snapshot_to_tahoe(snapshot, author_key, tahoe_client):
    """
    Writes a LocalSnapshot object to the given tahoe grid. Will also
    (recursively) upload any LocalSnapshot parents.

    :param LocalSnapshot snapshot: the snapshot to upload.

    :param SigningKey author_key: a NaCl SigningKey corresponding to
        the author who will sign this snapshot (and also any
        LocalSnapshots that are parents of this one).

    :returns: a RemoteSnapshot instance
    """
    # XXX probably want to give this a progress= instance (kind-of
    # like teh one in Tahoe) so we can track upload progress for
    # status-API for GUI etc.

    # XXX might want to put all this stuff into a queue so we only
    # upload X at a time etc. -- that is, the "real" API is probably a
    # high-level one that just queues up the upload .. a low level one
    # "actually does it", including re-tries etc. Currently, this
    # function is both of those.

    parents_raw = [] # raw capability strings

    if len(snapshot.parents_remote):
        for parent in snapshot.parents_remote:
            parents_raw.append(parent)#.capability)

    # we can't reference any LocalSnapshot objects we have, so they
    # must be uploaded first .. we do this up front so we're also
    # uploading the actual content of the parents first.
    if len(snapshot.parents_local):
        # if parent is a RemoteSnapshot, we are sure that its parents
        # are themselves RemoteSnapshot. Recursively upload local parents
        # first.
        to_upload = snapshot.parents_local[:]  # shallow-copy the thing we'll iterate
        for parent in to_upload:
            parent_remote_snapshot = yield write_snapshot_to_tahoe(parent, author_key, tahoe_client)
            parents_raw.append(parent_remote_snapshot.capability)
            snapshot.parents_local.remove(parent)  # the shallow-copy to_upload not affected

    # upload the content itself
    content_cap = yield tahoe_client.create_immutable(snapshot.get_content_producer())

    # create our metadata
    snapshot_metadata = {
        "snapshot_version": SNAPSHOT_VERSION,
        "name": snapshot.name,
        "author": snapshot.author.to_remote_author().to_json(),
        "parents": [
            parent_cap.encode("utf8")
            for parent_cap in parents_raw
        ]
    }
    metadata_cap = yield tahoe_client.create_immutable(
        json.dumps(snapshot_metadata)
    )

    # sign the snapshot (which can only happen after we have the
    # content-capability and metadata-capability)
    author_signature = sign_snapshot(author_key, snapshot, content_cap, metadata_cap)
    author_signature_base64 = base64.b64encode(author_signature.signature)

    # create the actual snapshot: an immutable directory with
    # some children:
    # - "content" -> RO cap (arbitrary data)
    # - "metadata" -> RO cap (json)

    data = {
        u"content": format_filenode(content_cap),
        u"metadata": format_filenode(
            metadata_cap, {
                u"magic_folder": {
                    u"author_signature": author_signature_base64,
                },
            },
        ),
    }

    snapshot_cap = yield tahoe_client.create_immutable_directory(data)

    # Note: we still haven't updated our Personal DMD to point at this
    # snapshot, so we shouldn't yet delete the LocalSnapshot
    returnValue(
        RemoteSnapshot(
            name=snapshot.name,
            author=snapshot.author.to_remote_author(),
            metadata=snapshot_metadata,
            parents_raw=parents_raw,
            capability=snapshot_cap.decode("ascii"),
            content_cap=content_cap,
        )
    )


class TahoeWriteException(Exception):
    """
    Something went wrong while doing a `tahoe put`.
    """
    def __init__(self, code, body):
        self.code = code
        self.body = body

    def __str__(self):
        return '<TahoeWriteException code={} body="{}">'.format(
            self.code,
            self.body,
        )


# log exception caused while doing a tahoe put API
register_exception_extractor(TahoeWriteException, lambda e: {"code": e.code, "body": e.body})<|MERGE_RESOLUTION|>--- conflicted
+++ resolved
@@ -416,11 +416,7 @@
     action = start_action(
         action_type=u"magic_folder:tahoe_snapshot:create_snapshot_from_capability",
     )
-<<<<<<< HEAD
     if True:#with action:
-=======
-    with action:
->>>>>>> 5317ffff
         snapshot_data = yield tahoe_client.directory_data(snapshot_cap)
         snapshot = snapshot_data["children"]
 
